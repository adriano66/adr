--- conflicted
+++ resolved
@@ -130,11 +130,7 @@
 
 For an extended description of those differences, please see these articles from [Joel Wenzel](http://joel.inpointform.net/software-development/mvvm-vs-mvp-vs-mvc-the-differences-explained/), [Avtar Singh Sohi](http://www.codeproject.com/Articles/228214/Understanding-Basics-of-UI-Design-Pattern-MVC-MVP), [Rachel Appel](http://www.rachelappel.com/comparing-the-mvc-and-mvvm-patterns-along-with-their-respective-viewmodels), and [Niraj Bhatt](https://nirajrules.wordpress.com/2009/07/18/mvc-vs-mvp-vs-mvvm/).
 
-<<<<<<< HEAD
-In email discussions with an interested party, I was informed that MVVM is just like MVC, but with an added _ViewModel_ to intermediate between the _View_ and _Model_. If this is true, then a _ViewModel_ is just as useful in ADR as it would be in MVC. Perhaps this could considered a variation on [_Domain Payload_](https://vaughnvernon.co/?page_id=40) as used in ADR.
-=======
 In email discussions with an interested party, I was informed MVVM is just like MVC, but with an added _ViewModel_ to intermediate between the _View_ and _Model_. If this is true, then a _ViewModel_ is just as useful in ADR as it would be in MVC. Perhaps this could be considered a variation on [_Domain Payload_](https://vaughnvernon.co/?page_id=40) as used in ADR.
->>>>>>> f0b20013
 
 ### Models Operations Views Events
 

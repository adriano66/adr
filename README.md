--- conflicted
+++ resolved
@@ -14,442 +14,7 @@
 
 ## Collaborations
 
-<<<<<<< HEAD
-1. The web handler receives a client request and dispatches it to an _Action_.
-
-1. The _Action_ interacts with the _Domain_.
-
-1. The _Action_ feeds data to the _Responder_. (N.b.: This may include results from the _Domain_ interaction, data from the client request, and so on.)
-
-1. The _Responder_ builds a response using the data fed to it by the _Action_.
-
-1. The web handler sends the response back to the client.
-
-## Comparison to MVC (Model-View-Controller)
-
-The dominant pattern describing web interactions is _Model-View-Controller_. Is _Action-Domain-Responder_ really just _Model-View-Controller_ in drag?  We can see that the ADR terms map very neatly to MVC terms:
-
-    Model      <--> Domain
-    View       <--> Responder
-    Controller <--> Action
-
-The two seem very similar. How are they different?
-
-Overall, we can see from Fowler in his [GUI Architectures](http://martinfowler.com/eaaDev/uiArchs.html) essay that "there's not just one view and controller, you have a view-controller pair for each element of the screen, each of the controls and the screen as a whole." This is the primary element of semantic diffusion when applying MVC to web applications.
-
-Here are some more comparisons of the individual elements in MVC vs ADR.
-
-### _Model_ vs _Domain_
-
-I can think of no significant differences here, other than that the _Responder_ does not interact with the _Domain_ in meaningful ways. The _Responder_ might use _Domain_ objects like entities and collections, but only for presentation purposes; it does not modify the _Domain_ or feed information back to the _Domain_ as described under MVC.
-
-### _Controller_ vs _Action_
-
-In common usage, most _Controller_ classes in an MVC system contain several methods corresponding to different actions. Because these differing action methods reside in the same _Controller_, the _Controller_ ends up needing additional wrapper logic to deal with each method properly, such as pre- and post-action hooks.  A notable exception here is in micro-frameworks, where each _Controller_ is an individual closure or invokable object, mapping more closely to a single _Action_ (cf. [Slim](http://www.slimframework.com)).
-
-In an ADR system, a single _Action_ is the main purpose of a class or closure. Each _Action_ would be represented by a individual class or closure.
-
-The _Action_ interacts with the _Domain_ in the same way a _Controller_ interacts with a _Model_, but does not interact with a _View_ or template system. It sets data on the _Responder_ and hands over control to it.
-
-### _View_ vs _Responder_
-
-In an MVC system, a _Controller_ method will usually generate body content via a _View_ (e.g. a _Template View_ or a _Two Step View_). The _Controller_ then injects the generated body content into the response.  The _Controller_ action method will manipulate the response directly to set any needed headers.
-
-Some _Controller_ action methods may present alternative content-types for the same domain data. Because these alternatives may not be consistent over all the different methods, this leads to the presentation logic being somewhat different in each method, each with its own preconditions.
-
-In an ADR system, each _Action_ has a separate corresponding _Responder_. When the _Action_ is done with the _Domain_, it delivers any needed _Domain_ data to the _Responder_ and then hands off to the _Responder_ completely. The _Responder_ is entirely in charge of setting headers, picking content types, rendering templates, and so on.
-
-Note that a _Responder_ may incorporate a _Template View_, _Two Step View_, _Transform View_, or any other kind of _View_ system. Note also that a generic _Responder_ may be used by more than one _Action_. The point is that the _Action_ leaves all header and content work to the _Responder_, not that there must be a different _Responder_ for each different _View_.
-
-## Comparisons to Other Patterns
-
-These are some of the other patterns that are generally seen as refinements of, replacements for, or complements to MVC. See also [the pattern discussion from Derek Greer at LosTechies](http://lostechies.com/derekgreer/2007/08/25/interactive-application-architecture/).
-
-### EBI (Entity-Boundary-Interactor)
-
-[EBI](http://www.whitewashing.de/2012/08/13/oop_business_applications_entity_boundary_interactor.html) appears to go by several synonyms: ports and adapters, hexagonal architecture, and [ECB](http://www.cs.sjsu.edu/~pearce/modules/patterns/enterprise/ecb/ecb.htm) (Entity-Control-Boundary). It is further described as part of a [Clean Architecture](http://blog.8thlight.com/uncle-bob/2012/08/13/the-clean-architecture.html) by Robert Martin.
-
-EBI is in part an alternative to MVC where the core application elements and behaviors, represented by _Interactor_ and _Entity_ objects, are separated from the incoming and outgoing data streams by a _Boundary_. This has the effect of cleanly separating the application itself from the details of the input and output mechanisms, so that the core behaviors are never dependent on any particular element of the receiving and delivery systems. There is a great deal more to EBI architectures, such as "use cases" and "roles".
-
-I confess to being unfamiliar with EBI, and so that description may be incorrect in whole or in part.  It occurs to me from my limited reading that EBI may better describe domain interactions rather than MVC architectural patterns. If the above description is accurate, it appears that ADR maps only roughly to EBI:
-
--  the ADR _Action_ and _Responder_ elements may represent a web-specific EBI _Boundary_
-
-- the ADR _Domain_ element may represent an EBI _Interactor_ element, encapsulating or otherwise hiding the EBI _Entity_ elements from the ADR _Action_.
-
-Alternatively, in ports-and-adapters or hexagonal architecture terms, it may be reasonable to think of the _Action_ as a "port" through which an EBI _Boundary_ is invoked as part of the ADR _Domain_. Finally, the _Responder_ could be seen as an "adapter" back through which the application data is returned.
-
-Regardless, it does not appear that ADR is a direct replacement for EBI. It seems more likely that they are complements to each other.
-
-### DCI (Data-Context-Interaction)
-
-[DCI is described as a complement to MVC](https://en.wikipedia.org/wiki/Data,_Context,_and_Interaction), not a replacement for MVC. I think it is fair to call it a complement to ADR as well.
-
-### MVP (Model-View-Presenter)
-
-[MVP has been retired](http://www.martinfowler.com/eaaDev/ModelViewPresenter.html) in favor of [_Supervising Controller_](http://www.martinfowler.com/eaaDev/SupervisingPresenter.html) and [_Passive View_](http://www.martinfowler.com/eaaDev/PassiveScreen.html). At first this seems like a candidate match for ADR, especially in that the _Passive View_ and the _Model_ have no dependencies on each other as noted on the _Passive View_ page. From Fowler's narrative:
-
-> Supervising Controller uses a controller both to handle input response but also to manipulate the view to handle more complex view logic ...
->
-> A Passive View handles this by reducing the behavior of the UI components to the absolute minimum by using a controller that not just handles responses to user events, but also does all the updating of the view. This allows testing to be focused on the controller with little risk of problems in the view.
-
-Let us examine a little more closely:
-
-- _Model_ and the _Domain_ map closely, as they do in MVC.
-
-- _Passive View_ does not map well to either _Action_ or _Responder_; it might better be regarded as the response that gets returned to the client.
-
-- _Supervising Controller_ might map to _Responder_, in that it "manipulate[s] the view to handle more complex view logic". However, _Responder_ is not responsible for interacting with the _Domain_, and it does not receive the client input, so does not seem to be a good fit for _Supervising Controller_.
-
-- Alternatively, _Supervising Controller_ might map to _Action_, but the _Action_ is not responsible for manipulating the view (i.e. the response).
-
-In all, this seems a case of close-but-not-quite.
-
-### MVVM (Model-View-ViewModel)
-
-[MVVM](https://en.wikipedia.org/wiki/Model_View_ViewModel) seems to map only incompletely to ADR. The _Model_ in MVVM maps closely to the _Model_ in MVC and the _Domain_ in ADR. Similarly, the _View_ in MVVM maps closely to the _View_ in MVC and the _Responder_ in ADR.
-
-However, the _ViewModel_ does not map well to a _Controller_ in MVC or an _Action_ in ADR. Because ADR is a refinement of MVC, it seems reasonable to think that comparisons between MVVM and MVC would apply equally well to ADR.
-
-For an extended description of those differences, please see these articles from [Joel Wenzel](http://joel.inpointform.net/software-development/mvvm-vs-mvp-vs-mvc-the-differences-explained/), [Avtar Singh Sohi](http://www.codeproject.com/Articles/228214/Understanding-Basics-of-UI-Design-Pattern-MVC-MVP), [Rachel Appel](http://www.rachelappel.com/comparing-the-mvc-and-mvvm-patterns-along-with-their-respective-viewmodels), and [Niraj Bhatt](https://nirajrules.wordpress.com/2009/07/18/mvc-vs-mvp-vs-mvvm/).
-
-(In email discussions with an interested party, I was informed that MVVM is just like MVC, but with an added _ViewModel_ to intermediate between the _View_ and _Model_. If this is true, then a _ViewModel_ is just as useful in ADR as it would be in MVC.)
-
-### PAC (Presentation-Abstraction-Control)
-
-[From Wikipedia](https://en.wikipedia.org/wiki/Presentation-abstraction-control):
-
-> PAC is used as a hierarchical structure of agents, each consisting of a triad of presentation, abstraction and control parts. The agents (or triads) communicate with each other only through the control part of each triad. It also differs from MVC in that within each triad, it completely insulates the presentation (view in MVC) and the abstraction (model in MVC). This provides the option to separately multithread the model and view which can give the user experience of very short program start times, as the user interface (presentation) can be shown before the abstraction has fully initialized.
-
-This does not seem to fit the description of ADR very well.
-
-### RMR (Resource-Method-Representation)
-
-I had not heard of [RMR](http://www.peej.co.uk/articles/rmr-architecture.html) before it was pointed out to me by [ircmaxell on Reddit](http://www.reddit.com/r/PHP/comments/24s8yn/actiondomainresponse_a_tentative_mvc_refinement/cha8jo1).
-
-ADR and RMR seem very similar, and seem to map well to each other:
-
-    Resource       <--> Domain
-    Method         <--> Action
-    Representation <--> Responder
-
-However, some nuances of RMR make me think they are still somewhat different from each other. For example:
-
-> So in an OO language, a HTTP resource can be thought of as an object with private member variables and a number of public methods that correspond to the standard HTTP methods. From an MVC point of view, a resource can be thought of as a model with a bit of controller thrown in.
-
-To me, this seems like mixing concerns just a bit too much. I'd rather see a cleaner separation of the domain model from the action being applied to the domain.
-
-> So the representation is like a view in MVC, we give it a resource object and tell it to serialize the data into it's output format.
-
-There seems to be no allowance for other kinds of HTTP responses, such as "Not Found".  That kind of response is clearly not a representation of the requested resource.
-
-Having said all that, it may be that ADR could be considered an expanded or superset variation of RMR, one where a _Resource_ and an action one can perform on it are cleanly separated into a _Domain_ and an _Action_, and where the _Representation_ (i.e., the building of the response) is handled by a _Responder_.
-
-### Models-Operations-Views-Events (MOVE)
-
-From [the originating site](http://cirw.in/blog/time-to-move-on):
-
-> - Models encapsulate everything that your application knows.
-> - Operations encapsulate everything that your application does.
-> - Views mediate between your application and the user.
-> - Events are used to join all these components together safely.
-
-This is an interesting pattern in itelf. The idea of _Models_ and _Operations_ seems to map well to Domain-Driven Design idioms.
-
-However, I do not think MOVE is a close fit for ADR, specifically because of this paragraph:
-
-> Listening on events is what gives MOVE (and MVC) the inversion of control that you need to allow models to update views without the models being directly aware of which views they are updating.
-
-In ADR, the _Domain_ and the _Responder_ do not "update each other". The _Domain_ work is completed and passed to the _Responder_ for it to present to the client.
-
-### Separated Presentation
-
-There are hints of ADR, especially the _Responder_ element, in [Separated Presentation](http://martinfowler.com/eaaDev/SeparatedPresentation.html). Although the article is well worth reading, Separated Presentation sounds more like a meta-pattern that describes the general concern of separating data from presentation, not a specific approach to doing so.
-
-## Examples of MVC vs ADR
-
-### MVC Starting Point
-
-An MVC directory structure for a naive blogging system might look like the following. Note that `index` and `read` present an alternative JSON type, and the comments template is a "partial" that also presents an alternative JSON type.
-
-    controllers/
-        BlogController.php # index(), create(), read(), update(), delete()
-    models/
-        BlogModel.php
-    views/
-        blog/
-            index.html.php
-            index.json.php
-            create.html.php
-            read.html.php
-            read.json.php
-            update.html.php
-            delete.html.php
-            _comments.html.php
-            _comments.json.php
-
-Here's another type of MVC directory structure:
-
-    Blog/
-        BlogController.php  # index(), create(), read(), update(), delete()
-        BlogModel.php
-        views/
-            index.html.php
-            index.json.php
-            create.html.php
-            read.html.php
-            read.json.php
-            update.html.php
-            delete.html.php
-            _comments.html.php
-            _comments.json.php
-
-A typical _Controller_ class in MVC might look something like the following. Note that there are multiple actions within the _Controller_ class, and that
-the action method deals with the response headers.
-
-```php
-<?php
-use Framework\Controller;
-
-class BlogController extends Controller
-{
-    public function create()
-    {
-        // is this a POST request?
-        if ($this->request->isPost()) {
-
-            // retain incoming data
-            $data = $this->request->getPost('blog');
-
-            // create a blog post instance
-            $blog = $this->blog_model->newInstance($data);
-
-            // is the new instance valid?
-            if ($blog->isValid()) {
-                // yes, save and redirect to editing
-                $blog->save();
-                $this->response->redirect('/blog/edit/{$blog->id}');
-                return;
-            } else {
-                // no, show the "create" form with the blog instance
-                $this->response->setContent($this->view->render(
-                    'create.html.php',
-                    array('blog' => $blog),
-                ));
-                return;
-            }
-        } else {
-            // not a POST request, show the "create" form with defaults
-            $this->response->setContent($this->view->render(
-                'create.html.php',
-                array('blog' => $this->blog_model->getDefault())
-            ));
-        }
-    }
-
-    public function index()
-    {
-        // ...
-    }
-
-    public function read($id)
-    {
-        // ...
-    }
-
-    public function update($id)
-    {
-        // ...
-    }
-
-    public function delete($id)
-    {
-        // ...
-    }
-}
-?>
-```
-
-The `create()` logic could be reduced somewhat by moving even more of the model interactions into a _Service Layer_, but the point remains that the _Controller_ typically sets the response headers and content.
-
-### ADR Revision
-
-In comparison, an ADR directory structure might instead look like this. Note how each _Action_ has a corresponding _Responder_.
-
-    Blog/
-        Action/
-            BlogIndexAction.php
-            BlogCreateAction.php
-            BlogReadAction.php
-            BlogUpdateAction.php
-            BlogDeleteAction.php
-        Domain/
-            # Model, Gateway, Mapper, Entity, Collection, Service, etc.
-        Responder/
-            BlogIndexResponder.php
-            BlogCreateResponder.php
-            BlogReadResponder.php
-            BlogUpdateResponder.php
-            BlogDeleteResponder.php
-            html/
-                index.html.php
-                create.html.php
-                read.html.php
-                update.html.php
-                delete.html.php
-                _comments.html.php
-            json/
-                index.json.php
-                read.json.php
-                _comments.json.php
-
-The _Action_ and _Responder_ class pair corresponding to the above _Controller_ `create()` example might look like this:
-
-```php
-<?php
-use Framework\Action;
-
-class BlogCreateAction extends Action
-{
-    public function __invoke()
-    {
-        // is this a POST request?
-        if ($this->request->isPost()) {
-
-            // yes, retain incoming data
-            $data = $this->request->getPost('blog');
-
-            // create a blog post instance
-            $blog = $this->blog_model->newInstance($data);
-
-            // is the new instance valid?
-            if ($blog->isValid()) {
-                $blog->save();
-            }
-
-        } else {
-            // not a POST request, use default values
-            $blog = $this->blog_model->getDefault();
-        }
-
-        // set data into the response
-        $this->responder->setData(array('blog' => $blog));
-        $this->responder->__invoke();
-    }
-}
-?>
-```
-
-```php
-<?php
-use Framework\Responder;
-
-class BlogCreateResponder extends Responder
-{
-    // $this->response is the actual response object, or a response descriptor
-    // $this->view is a view or template system
-    public function __invoke()
-    {
-        // is there an ID on the blog instance?
-        if ($this->data->blog->id) {
-            // yes, which means it was saved already.
-            // redirect to editing.
-            $this->response->setRedirect('/blog/edit/{$blog->id}');
-        } else {
-            // no, which means it has not been saved yet.
-            // show the creation form with the current response data.
-            $this->response->setContent($this->view->render(
-                'create.html.php',
-                $this->data
-            ));
-        }
-    }
-}
-?>
-```
-
-Again, we can see numerous refactoring opportunities here, especially in the domain model work. The point is that the _Action_ does not perform any  _Responder_ work at all. That work is handled entirely by the _Responder_ logic.
-
-You can review an extended set of sample ADR code [here](https://github.com/pmjones/adr/blob/master/example-code).
-
-## Commentary
-
-### Request Omission
-
-A common critique so far has been that there is no "HTTP request" element present in the pattern.  An earlier version of this document included a request under the title "Request-Action-Domain-Response". However, on further research into MVC and other related architectural patterns, I noticed that none of them define an input element. To stay in line with precedent, this pattern omits the incoming HTTP request.
-
-### Front Controller Omission
-
-This pattern concentrates on the refinement of _Model-View-Controller_, and not on the entirety of web applications. Therefore, it intentionally omits some elements commonly found in web applications, particularly anything related to a _Front Controller_.
-
-The ADR pattern does not describe a routing or dispatching element, nor how the _Action_ and _Responder_ relate to a dispatcher. Routing and dispatching are more properly the purview of _Front Controller_, and there are many ways for the _Action_, _Responder_, and any _Front Controller_ mechanism to interact:
-
-- the _Action_ may invoke the _Responder_ directly, which then returns a response;
-
-- the _Responder_ and response may be shared with a _Front Controller_ so that it can invoke them directly;
-
-- the _Action_ may return a _Responder_, which is then invoked to return a response, which is then invoked to send itself;
-
-- and so on.
-
-The ADR pattern does not describe any pre-filter or request-validation elements, especially those that may be part of a _Front Controller_. Note that pre-filter or request-validation logic may or may not bypass the _Action_ to invoke the _Responder_ directly, or it may deliver a response of its own, or it may invoke a separate _Action_ as a result of its logic, and so on. Likewise, the invoked _Action_ may have its own set of pre-condition checks that cause it to invoke the _Responder_ without ever interacting with the _Domain_. Reasons for these short-circuiting behaviors may include:
-
-- HTTP method negotiation. If the routing system does not map the requested HTTP method to the requested _Action_, the _Front Controller_ may return an error response instead of dispatching to the requested _Action_.
-
-- Authentication. The presence or absence of client credentials, and their validity, may curtail the need to dispatch to an _Action_ in the first place, or to interact with the _Domain_ while in an _Action_.
-
-- Authorization. Access-control systems may deny the client's request for the given _Action_, or cause the _Action_ to bypass interactions with _Domain_, and possibly return a response of their own.
-
-- Content negotiation. The _Front Controller_, _Action_, or other intermediary layers may negotiate the various `Accept` headers in the client request. Unsuccessful negotiation may pre-empt _Action_ or _Domain_ behaviors, and/or result in an early-exit response.
-
-- Content validation. If the incoming request data is malformed in some way, the _Action_ might not interact with the _Domain_ at all and move directly to interacting with a _Responder_ to send an error response.
-
-### Alternative Formulations
-
-This pattern may be better formulated as variations on _Controller_ and _View_ from _Model-View-Controller_ instead of a pattern of its own.
-
-That is, it may be that _Action_ is a variation similar to _Page Controller_, and thus better termed an _Action Controller_. It would thereby fit into the _Controller_ portion of MVC.  (Indeed, the formal description for _Page Controller_ says that it represents a "page or action.")
-
-Likewise, it may be that _Responder_ is a variation similar to _Template View_ or _Transform View_, and thus better termed a _Response View_. It would thereby fit into the _View_ portion of MVC.
-
-Having said that, I believe those alternative formulations are probably not as good of a description of web-based interactions as is ADR. This is mostly because of the implicit interactions between _Model_ and _View_ in MVC.  In MVC, the _View_ updates the _Model_. In ADR, the _Responder_ does not update the _Domain_.
-
-### Ambiguous Domain
-
-_Domain_ covers a lot: not just the business domain, but environment and application state as well. It might be better to call this a _Model_, but that too is somewhat ambiguous.
-
-Additionally, it may be that the _Action_ should pass a [_Presentation Model_](http://martinfowler.com/eaaDev/PresentationModel.html) to the _Responder_ instead of _Domain_ data. But then, maybe the _Domain_ service layer used by the _Action_ returns a _Presentation Model_ that encapsulates application state.
-
-Regardless, recall that ADR is presented as a refinement to MVC. Thus, ADR has only as much to say about the _Domain_ as MVC has to say about the _Model_.
-
-### Expanding Actions
-
-One commenter noted that the _Action_ element might be interpreted to allow for different logic based on the incoming request. For example, he noted that readers might expand a single _Action_ to cover different HTTP methods, and put the logic for the different HTTP methods into the same _Action_.
-
-While I believe the pattern implies that each _Action_ should do only one thing, that implication rising from the [_Controller_ vs _Action_](#controller-vs-action) and [RMR vs ADR](#rmr-resource-method-representation) comparisons, I will state it more explicitly here: the idea is that each _Action_ should express one, and only one, action in response to the incoming request.
-
-### A Replacement For, Not Refinement Of, MVC
-
-Nate Abele opines that the ADR pattern should be a *replacement* for MVC, one that applies to server-side applications:
-
-> I will say that the more I learn about MVC, the more I think it has little to nothing to do with server-side web applications. ... I think the biggest upshot of your ADR idea is that it provides us a clean break from what I have come to understand is a bad abstraction. My advice would be to avoid defining ADR in terms of MVC except where absolutely necessary.
-
-Via <http://paul-m-jones.com/archives/5993#comment-42425>.
-
-### Other Commentary
-
-The original blog post that led to this offering is at <http://paul-m-jones.com/archives/5970>.
-
-Stephan Hochdörfer responded to that offering at <http://blog.bitexpert.de/blog/controller-classes-vs.-action-classes>; follow-up discussion appears at <http://paul-m-jones.com/archives/5987> and <http://www.reddit.com/r/PHP/comments/25y89a/stephan_hochdörfer_and_actiondomainresponder>.
-
-Jon Leighton writes about a "Focused Controller" that maps well to the _Action_ element in ADR at <http://www.jonathanleighton.com/articles/2012/explaining-focused-controller>.
-
-A follow-up post regarding _View_ vs _Responder_ is at <http://paul-m-jones.com/archives/5993> with Reddit commentary at <http://www.reddit.com/r/PHP/comments/26j3nf/the_template_is_not_the_view/> and <http://www.reddit.com/r/webdev/comments/26j5o9/the_template_is_not_the_view_xpost_from_rphp/>.
-
-Akihito Koritama offers these notes: <https://koriym.github.io/blog/2014/06/08/action-domain-responder/>
-=======
 1. The web handler receives an HTTP Request and dispatches it to an _Action_.
->>>>>>> 4dd4e3fb
 
 1. The _Action_ invokes the _Domain_, collecting any required inputs to the _Domain_ from the HTTP Request.
 
